package main

import (
	"context"
	"fmt"
	"log"
	"net/http"
	"os"
	"os/signal"
	"strings"
	"syscall"
	"time"

	"github.com/gin-contrib/cors"
	"github.com/gin-gonic/gin"
	"github.com/joho/godotenv"

	"github.com/ammar1510/converse/internal/api"
	"github.com/ammar1510/converse/internal/auth"
	"github.com/ammar1510/converse/internal/database"
)

func main() {
	// Load environment variables from .env file
	if err := godotenv.Load(); err != nil {
		log.Println("Warning: .env file not found, using environment variables")
	}

	// Set Gin mode based on environment
	env := os.Getenv("ENV")
	if env == "production" {
		gin.SetMode(gin.ReleaseMode)
	}

	// Initialize JWT key from environment variable
	jwtSecret := os.Getenv("JWT_SECRET")
	if jwtSecret == "" {
		log.Fatal("JWT_SECRET environment variable is required")
	}
	auth.InitJWTKey([]byte(jwtSecret))

	// Connect to database
	dbURL := os.Getenv("DATABASE_URL")
	if dbURL == "" {
		// Fallback to individual connection parameters if DATABASE_URL not set
		dbHost := os.Getenv("DB_HOST")
		dbPort := os.Getenv("DB_PORT")
		dbName := os.Getenv("DB_NAME")
		dbUser := os.Getenv("DB_USER")
		dbPass := os.Getenv("DB_PASSWORD")

		if dbHost == "" || dbName == "" || dbUser == "" {
			log.Fatal("Database connection details missing. Set DATABASE_URL or individual DB_* variables")
		}

		// Build connection string
		dbURL = fmt.Sprintf(
			"postgres://%s:%s@%s:%s/%s?sslmode=disable",
			dbUser,
			dbPass,
			dbHost,
			dbPort,
			dbName,
		)
	}

	// Create database connection
	db, err := database.NewDB(dbURL)
	if err != nil {
		log.Fatalf("Failed to connect to database: %v", err)
	}
	defer db.Close()
	log.Println("Connected to database successfully")

	// Initialize router with default middleware (logger and recovery)
	router := gin.Default()

	// Configure CORS using environment variable
	allowedOriginsStr := os.Getenv("ALLOWED_ORIGINS")
	allowedOrigins := strings.Split(allowedOriginsStr, ",")

	router.Use(cors.New(cors.Config{
		AllowOrigins:     allowedOrigins,
		AllowMethods:     []string{"GET", "POST", "PUT", "PATCH", "DELETE", "OPTIONS"},
		AllowHeaders:     []string{"Origin", "Content-Type", "Accept", "Authorization"},
		ExposeHeaders:    []string{"Content-Length"},
		AllowCredentials: true,
		MaxAge:           12 * time.Hour,
	}))

	// Create API handlers
	authHandler := api.NewAuthHandler(db)
	messageHandler := api.NewMessageHandler(db)

	// Set up API routes
	// Public routes (no authentication required)
<<<<<<< HEAD
	router.POST("/api/register", authHandler.Register)
	router.POST("/api/login", authHandler.Login)
=======
	router.POST("/api/auth/register", authHandler.Register)
	router.POST("/api/auth/login", authHandler.Login)
>>>>>>> 4edd68fb

	// Protected routes (authentication required)
	authorized := router.Group("/api")
	authorized.Use(api.AuthMiddleware())
	{
<<<<<<< HEAD
		authorized.GET("/me", authHandler.GetMe)

		// Message routes
		authorized.POST("/messages", messageHandler.SendMessage)
		authorized.GET("/messages", messageHandler.GetMessages)
		authorized.GET("/messages/conversation/:userID", messageHandler.GetConversation)
		authorized.PUT("/messages/:messageID/read", messageHandler.MarkMessageAsRead)

=======
		authorized.GET("/auth/me", authHandler.GetMe)
>>>>>>> 4edd68fb
		// More protected routes can be added here
	}

	// Add health check endpoint
	router.GET("/health", func(c *gin.Context) {
		c.JSON(http.StatusOK, gin.H{"status": "ok"})
	})

	// Get server port from environment variable or use default
	port := os.Getenv("PORT")
	if port == "" {
		port = "8080"
	}

	// Configure HTTP server
	server := &http.Server{
		Addr:    ":" + port,
		Handler: router,
	}

	// Start server in a goroutine
	go func() {
		log.Printf("Server starting on port %s", port)
		if err := server.ListenAndServe(); err != nil && err != http.ErrServerClosed {
			log.Fatalf("Failed to start server: %v", err)
		}
	}()

	// Wait for interrupt signal to gracefully shut down the server
	quit := make(chan os.Signal, 1)
	signal.Notify(quit, syscall.SIGINT, syscall.SIGTERM)
	<-quit
	log.Println("Shutting down server...")

	// Give the server 5 seconds to finish processing remaining requests
	ctx, cancel := context.WithTimeout(context.Background(), 5*time.Second)
	defer cancel()
	if err := server.Shutdown(ctx); err != nil {
		log.Fatalf("Server forced to shutdown: %v", err)
	}

	log.Println("Server exited properly")
}<|MERGE_RESOLUTION|>--- conflicted
+++ resolved
@@ -94,20 +94,14 @@
 
 	// Set up API routes
 	// Public routes (no authentication required)
-<<<<<<< HEAD
-	router.POST("/api/register", authHandler.Register)
-	router.POST("/api/login", authHandler.Login)
-=======
 	router.POST("/api/auth/register", authHandler.Register)
 	router.POST("/api/auth/login", authHandler.Login)
->>>>>>> 4edd68fb
 
 	// Protected routes (authentication required)
 	authorized := router.Group("/api")
 	authorized.Use(api.AuthMiddleware())
 	{
-<<<<<<< HEAD
-		authorized.GET("/me", authHandler.GetMe)
+		authorized.GET("/auth/me", authHandler.GetMe)
 
 		// Message routes
 		authorized.POST("/messages", messageHandler.SendMessage)
@@ -115,9 +109,6 @@
 		authorized.GET("/messages/conversation/:userID", messageHandler.GetConversation)
 		authorized.PUT("/messages/:messageID/read", messageHandler.MarkMessageAsRead)
 
-=======
-		authorized.GET("/auth/me", authHandler.GetMe)
->>>>>>> 4edd68fb
 		// More protected routes can be added here
 	}
 
